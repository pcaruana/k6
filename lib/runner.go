/*
 *
 * k6 - a next-generation load testing tool
 * Copyright (C) 2016 Load Impact
 *
 * This program is free software: you can redistribute it and/or modify
 * it under the terms of the GNU Affero General Public License as
 * published by the Free Software Foundation, either version 3 of the
 * License, or (at your option) any later version.
 *
 * This program is distributed in the hope that it will be useful,
 * but WITHOUT ANY WARRANTY; without even the implied warranty of
 * MERCHANTABILITY or FITNESS FOR A PARTICULAR PURPOSE.  See the
 * GNU Affero General Public License for more details.
 *
 * You should have received a copy of the GNU Affero General Public License
 * along with this program.  If not, see <http://www.gnu.org/licenses/>.
 *
 */

package lib

import (
	"context"

	"github.com/loadimpact/k6/stats"
)

// Ensure RunnerFunc conforms to Runner.
var _ Runner = RunnerFunc(nil)

// A Runner is a factory for VUs. It should precompute as much as possible upon creation (parse
// ASTs, load files into memory, etc.), so that spawning VUs becomes as fast as possible.
// The Runner doesn't actually *do* anything in itself, the Executor is responsible for wrapping
// and scheduling these VUs for execution.
//
// TODO: Rename this to something more obvious? This name made sense a very long time ago.
type Runner interface {
	// Creates an Archive of the runner. There should be a corresponding NewFromArchive() function
	// that will restore the runner from the archive.
	MakeArchive() *Archive

	// Spawns a new VU. It's fine to make this function rather heavy, if it means a performance
	// improvement at runtime. Remember, this is called once per VU and normally only at the start
	// of a test - RunOnce() may be called hundreds of thousands of times, and must be fast.
	NewVU() (VU, error)

	// Returns the default (root) Group.
	GetDefaultGroup() *Group

	// Get and set options. The initial value will be whatever the script specifies (for JS,
	// `export let options = {}`); cmd/run.go will mix this in with CLI-, config- and env-provided
	// values and write it back to the runner.
	GetOptions() Options
	SetOptions(opts Options)
}

// A VU is a Virtual User, that can be scheduled by an Executor.
type VU interface {
	// Runs the VU once. The VU is responsible for handling the Halting Problem, eg. making sure
	// that execution actually stops when the context is cancelled.
	RunOnce(ctx context.Context) ([]stats.Sample, error)

	// Assign the VU a new ID. Called by the Executor upon creation, but may be called multiple
	// times if the VU is recycled because the test was scaled down and then back up.
	Reconfigure(id int64) error
}

// RunnerFunc wraps a function in a runner whose VUs will simply call that function.
type RunnerFunc func(ctx context.Context) ([]stats.Sample, error)

func (fn RunnerFunc) VU() *runnerFuncVU {
	return &runnerFuncVU{Fn: fn}
}

func (fn RunnerFunc) MakeArchive() *Archive {
	return nil
}

func (fn RunnerFunc) NewVU() (VU, error) {
	return fn.VU(), nil
}

func (fn RunnerFunc) GetDefaultGroup() *Group {
	return &Group{}
}

func (fn RunnerFunc) GetOptions() Options {
	return Options{}
}

func (fn RunnerFunc) SetOptions(opts Options) {
}

<<<<<<< HEAD
type runnerFuncVU struct {
=======
// A VU spawned by a RunnerFunc.
type RunnerFuncVU struct {
>>>>>>> bbf981f0
	Fn RunnerFunc
	ID int64
}

func (fn runnerFuncVU) RunOnce(ctx context.Context) ([]stats.Sample, error) {
	if fn.Fn == nil {
		return []stats.Sample{}, nil
	}
	return fn.Fn(ctx)
}

func (fn *runnerFuncVU) Reconfigure(id int64) error {
	fn.ID = id
	return nil
}<|MERGE_RESOLUTION|>--- conflicted
+++ resolved
@@ -69,8 +69,8 @@
 // RunnerFunc wraps a function in a runner whose VUs will simply call that function.
 type RunnerFunc func(ctx context.Context) ([]stats.Sample, error)
 
-func (fn RunnerFunc) VU() *runnerFuncVU {
-	return &runnerFuncVU{Fn: fn}
+func (fn RunnerFunc) VU() *RunnerFuncVU {
+	return &RunnerFuncVU{Fn: fn}
 }
 
 func (fn RunnerFunc) MakeArchive() *Archive {
@@ -92,24 +92,20 @@
 func (fn RunnerFunc) SetOptions(opts Options) {
 }
 
-<<<<<<< HEAD
-type runnerFuncVU struct {
-=======
 // A VU spawned by a RunnerFunc.
 type RunnerFuncVU struct {
->>>>>>> bbf981f0
 	Fn RunnerFunc
 	ID int64
 }
 
-func (fn runnerFuncVU) RunOnce(ctx context.Context) ([]stats.Sample, error) {
+func (fn RunnerFuncVU) RunOnce(ctx context.Context) ([]stats.Sample, error) {
 	if fn.Fn == nil {
 		return []stats.Sample{}, nil
 	}
 	return fn.Fn(ctx)
 }
 
-func (fn *runnerFuncVU) Reconfigure(id int64) error {
+func (fn *RunnerFuncVU) Reconfigure(id int64) error {
 	fn.ID = id
 	return nil
 }